#!/usr/bin/env python


import json
import logging
import datetime
import os
import argparse
import resource
import traceback
from neo.IO.MemoryStream import StreamManager

from neo.Core.Blockchain import Blockchain
from neo.Implementations.Wallets.peewee.UserWallet import UserWallet
from neo.Implementations.Blockchains.LevelDB.LevelDBBlockchain import LevelDBBlockchain
from neo.Wallets.KeyPair import KeyPair
from neo.Network.NodeLeader import NodeLeader
from neo.Prompt.Commands.Invoke import InvokeContract, TestInvokeContract, test_invoke
from neo.Prompt.Commands.BuildNRun import BuildAndRun, LoadAndRun
from neo.Prompt.Commands.Withdraw import RequestWithdraw, RedeemWithdraw
from neo.Prompt.Commands.LoadSmartContract import LoadContract, GatherContractDetails, ImportContractAddr, ImportMultiSigContractAddr
from neo.Prompt.Commands.Send import construct_and_send, parse_and_sign
from neo.Prompt.Commands.Wallet import DeleteAddress, ImportWatchAddr
from neo.Prompt.Utils import get_arg
from neo.Prompt.Notify import SubscribeNotifications
from neo.Settings import settings
from neo.Fixed8 import Fixed8
<<<<<<< HEAD
=======
from neo.UInt160 import UInt160
from neo.UInt256 import UInt256
import traceback
>>>>>>> 1407f60f

from twisted.internet import reactor, task

from autologging import logged

from prompt_toolkit import prompt
from prompt_toolkit.styles import style_from_dict
from prompt_toolkit.shortcuts import print_tokens
from prompt_toolkit.token import Token
from prompt_toolkit.contrib.completers import WordCompleter
from prompt_toolkit.history import FileHistory

debug_logname = 'prompt.log'

logging.basicConfig(
    level=logging.DEBUG,
    filemode='a',
    filename=debug_logname,
    format="%(asctime)s %(levelname)s:%(name)s:%(funcName)s:%(message)s")


example_style = style_from_dict({
    # User input.
    Token:          '#ff0066',

    # Prompt.
    Token.Username: '#884444',
    Token.At:       '#00aa00',
    Token.Colon:    '#00aa00',
    Token.Pound:    '#00aa00',
    Token.Host:     '#000088 bg:#aaaaff',
    Token.Path:     '#884444 underline',
})


@logged
class PromptInterface(object):

    go_on = True

    _gathering_password = False
    _gathered_passwords = []
    _gather_password_action = None
    _gather_address_str = None
    _num_passwords_req = 0
    _wallet_create_path = None
    _wallet_send_tx = None

    _invoke_test_tx = None
    _invoke_test_tx_fee = None

    _walletdb_loop = None

    Wallet = None

    _known_addresses = []

    commands = ['quit',
                'help',
                'block {index/hash} (tx)',
                'header {index/hash}',
                'tx {hash}',
                'asset {assetId}',
                'asset search {query}',
                'contract {contract hash}',
                'contract search {query}',
                'mem',
                'nodes',
                'state',
                'config log {on/off}',
                'build {path/to/file.py} (test {params} {returntype} {needs_storage} {test_params})',
                'import wif {wif}',
                'import contract {path/to/file.avm} {params} {returntype} {needs_storage}',
                'import contract_addr {contract_hash} {pubkey}',
                'import watch_addr {address}',
                'export wif {address}',
                'open wallet {path}',
                'create wallet {path}',
                'wallet {verbose}',
                'wallet migrate',
                'wallet rebuild {start block}',
                'wallet delete_addr {addr}',
                'wallet close',
                'send {assetId or name} {address} {amount} (--from-addr={addr})',
                'sign {transaction in JSON format}',
                'testinvoke {contract hash} {params} (--attach-neo={amount}, --attach-gas={amount)',
                'invoke',
                'cancel',
                ]

    token_style = style_from_dict({
        Token.Command: '#ff0066',
        Token.Neo: '#0000ee',
        Token.Default: '#00ee00',
        Token.Number: "#ffffff",
    })

    history = FileHistory('.prompt.py.history')

    start_height = None
    start_dt = None

    def __init__(self):
        self.start_height = Blockchain.Default().Height
        self.start_dt = datetime.datetime.utcnow()

    def get_bottom_toolbar(self, cli=None):
        out = []
        net = "[MainNet]" if settings.is_mainnet else "[TestNet]"
        try:
            out = [(Token.Command, '%s Progress: ' % net),
                   (Token.Number, str(Blockchain.Default().Height)),
                   (Token.Neo, '/'),
                   (Token.Number, str(Blockchain.Default().HeaderHeight))]
        except Exception as e:
            pass

        return out

    def get_completer(self):
        standard_completions = ['block', 'tx', 'header', 'mem', 'neo', 'gas',
                                'help', 'state', 'node', 'exit', 'quit',
                                'config', 'import', 'export', 'open',
                                'wallet', 'contract', 'asset', 'wif',
                                'withdraw_request', 'withdraw',
                                'watch_addr', 'contract_addr', 'testinvoke', ]

        if self.Wallet:
            for addr in self.Wallet.Addresses:
                if addr not in self._known_addresses:
                    self._known_addresses.append(addr)

        all_completions = standard_completions + self._known_addresses

        completer = WordCompleter(all_completions)

        return completer

    def quit(self):
        print('Shutting down.  This may take a bit...')
        self.go_on = False
        Blockchain.Default().Dispose()
        reactor.stop()
        NodeLeader.Instance().Shutdown()

    def help(self):
        tokens = []
        for c in self.commands:
            tokens.append((Token.Command, "%s\n" % c))
        print_tokens(tokens, self.token_style)

    def do_open(self, arguments):

        if self.Wallet:
            self.do_close_wallet()

        item = get_arg(arguments)

        if item and item == 'wallet':

            path = get_arg(arguments, 1)

            if path:

                if not os.path.exists(path):
                    print("wallet file not found")
                    return

                self._num_passwords_req = 1
                self._wallet_create_path = path
                self._gathered_passwords = []
                self._gathering_password = True
                self._gather_password_action = self.do_open_wallet
            else:
                print("Please specify a path")
        else:
            print("item is? %s " % item)

    def do_create(self, arguments):
        item = get_arg(arguments)

        if item and item == 'wallet':

            path = get_arg(arguments, 1)

            if path:

                if os.path.exists(path):
                    print("File already exists")
                    return

                self._num_passwords_req = 2
                self._wallet_create_path = path
                self._gathered_passwords = []
                self._gathering_password = True
                self._gather_password_action = self.do_create_wallet
            else:
                print("Please specify a path")

    def do_create_wallet(self):
        if self.Wallet:
            self.do_close_wallet()

        psswds = self._gathered_passwords
        path = self._wallet_create_path
        self._wallet_create_path = None
        self._gathered_passwords = None
        self._gather_password_action = None

        if len(psswds) != 2 or psswds[0] != psswds[1] or len(psswds[0]) < 10:
            print("please provide matching passwords that are at least 10 characters long")
            return

        passwd = psswds[1]

        try:
            self.Wallet = UserWallet.Create(path=path, password=passwd)
        except Exception as e:
            print("Exception creating wallet: %s " % e)

        contract = self.Wallet.GetDefaultContract()
        key = self.Wallet.GetKey(contract.PublicKeyHash)

        print("Wallet %s " % json.dumps(self.Wallet.ToJson(), indent=4))
        print("pubkey %s " % key.PublicKey.encode_point(True))

        self._walletdb_loop = task.LoopingCall(self.Wallet.ProcessBlocks)
        self._walletdb_loop.start(1)

    def do_close_wallet(self):
        if self.Wallet:
            path = self.Wallet._path
            self._walletdb_loop.stop()
            self._walletdb_loop = None
            self.Wallet = None
            print("closed wallet %s " % path)

    def do_open_wallet(self):

        passwd = self._gathered_passwords[0]
        path = self._wallet_create_path
        self._wallet_create_path = None
        self._gathered_passwords = None
        self._gather_password_action = None

        try:
            self.Wallet = UserWallet.Open(path, passwd)

            self._walletdb_loop = task.LoopingCall(self.Wallet.ProcessBlocks)
            self._walletdb_loop.start(1)
            print("Opened wallet at %s" % path)
        except Exception as e:
            print("could not open wallet: %s " % e)

    def do_import(self, arguments):
        item = get_arg(arguments)

        if item:

            if item == 'wif':

                if not self.Wallet:
                    print("Please open a wallet before importing WIF")
                    return

                wif = get_arg(arguments, 1)

                if wif:
                    try:
                        prikey = KeyPair.PrivateKeyFromWIF(wif)
                        key = self.Wallet.CreateKey(prikey)
                        print("imported key %s " % wif)
                        print("Pubkey: %s \n" % key.PublicKey.encode_point(True).hex())
                        print("Wallet: %s " % json.dumps(self.Wallet.ToJson(), indent=4))
                    except ValueError as e:
                        print(str(e))
                    except Exception as e:
                        print(str(e))

                    return

            elif item == 'contract':
                return self.load_smart_contract(arguments)

            elif item == 'contract_addr':
                return ImportContractAddr(self.Wallet, arguments[1:])

            elif item == 'watch_addr':
                return ImportWatchAddr(self.Wallet, get_arg(arguments, 1))

            elif item == 'multisig_addr':
                return ImportMultiSigContractAddr(self.Wallet, arguments[1:])

        print("please specify something to import")
        return

    def do_build(self, arguments):
        BuildAndRun(arguments, self.Wallet)

    def do_load_n_run(self, arguments):
        LoadAndRun(arguments, self.Wallet)

    def do_export(self, arguments):
        item = get_arg(arguments)

        if item == 'wif':

            if not self.Wallet:
                print("please open a wallet")
                return
            addr = get_arg(arguments, 1)

            if not addr:
                print('please specify an address')
                return

            if not self.Wallet.ContainsAddressStr(addr):
                print("address %s not found in wallet" % addr)
                return

            self._num_passwords_req = 1
            self._gather_address_str = addr
            self._gathered_passwords = []
            self._gathering_password = True
            self._gather_password_action = self.do_export_wif
            return

        print("Command export %s not found" % item)

    def do_export_wif(self):
        passwd = self._gathered_passwords[0]
        address = self._gather_address_str
        self._gather_address_str = None
        self._gathered_passwords = None
        self._gather_password_action = None

        if not self.Wallet.ValidatePassword(passwd):
            print("incorrect password")
            return

        keys = self.Wallet.GetKeys()
        for key in keys:
            export = key.Export()
            print("key export : %s " % export)

    def show_wallet(self, arguments):

        if not self.Wallet:
            print("please open a wallet")
            return

        item = get_arg(arguments)

        if not item:
            print("Wallet %s " % json.dumps(self.Wallet.ToJson(), indent=4))
            return

        if item in ['v', '--v', 'verbose']:
            print("Wallet %s " % json.dumps(self.Wallet.ToJson(verbose=True), indent=4))
            return

        if item == 'migrate' and self.Wallet is not None:
            print("migrating wallet...")
            self.Wallet.Migrate()
            print("migrated wallet")

        if item == 'delete_addr':
            addr_to_delete = get_arg(arguments, 1)
            DeleteAddress(self, self.Wallet, addr_to_delete)

        if item == 'close':
            self.do_close_wallet()

        if item == 'rebuild':
            self.Wallet.Rebuild()
            try:
                item2 = int(get_arg(arguments, 1))
                if item2 and item2 > 0:
                    print('restarting at %s ' % item2)
                    self.Wallet._current_height = item2
            except Exception as e:
                pass
        if item == 'unspent':
            self.Wallet.FindUnspentCoins()

    def do_send(self, arguments):
        construct_and_send(self, self.Wallet, arguments)

    def do_sign(self, arguments):
        jsn = get_arg(arguments)
        parse_and_sign(self, self.Wallet, jsn)

    def show_state(self):
        height = Blockchain.Default().Height
        headers = Blockchain.Default().HeaderHeight

        diff = height - self.start_height
        now = datetime.datetime.utcnow()
        difftime = now - self.start_dt

        mins = difftime / datetime.timedelta(minutes=1)

        bpm = 0
        if diff > 0 and mins > 0:
            bpm = diff / mins

        out = 'Progress: %s / %s\n' % (height, headers)
        out += 'Block Cache length %s\n' % Blockchain.Default().BlockCacheCount
        out += 'Blocks since program start %s\n' % diff
        out += 'Time elapsed %s mins\n' % mins
        out += 'blocks per min %s \n' % bpm
        tokens = [(Token.Number, out)]
        print_tokens(tokens, self.token_style)

    def show_nodes(self):
        if len(NodeLeader.Instance().Peers) > 0:
            out = ''
            for peer in NodeLeader.Instance().Peers:
                out += 'Peer %s - IO: %s\n' % (peer.Name(), peer.IOStats())
            print_tokens([(Token.Number, out)], self.token_style)
        else:
            print('Not connected yet\n')

    def show_block(self, args):
        item = get_arg(args)
        txarg = get_arg(args, 1)
        if item is not None:
            block = Blockchain.Default().GetBlock(item)

            if block is not None:

                bjson = json.dumps(block.ToJson(), indent=4)
                tokens = [(Token.Number, bjson)]
                print_tokens(tokens, self.token_style)
                print('\n')
                if txarg and 'tx' in txarg:

                    for tx in block.FullTransactions:
                        print(json.dumps(tx.ToJson(), indent=4))

            else:
                print("could not locate block %s" % item)
        else:
            print("please specify a block")

    def show_header(self, args):
        item = get_arg(args)
        if item is not None:
            header = Blockchain.Default().GetHeaderBy(item)
            if header is not None:
                print(json.dumps(header.ToJson(), indent=4))
            else:
                print("could not locate Header %s \n" % item)
        else:
            print("please specify a header")

    def show_tx(self, args):
        item = get_arg(args)
        if item is not None:
            try:
                tx, height = Blockchain.Default().GetTransaction(item)
                if height > -1:

                    bjson = json.dumps(tx.ToJson(), indent=4)
                    tokens = [(Token.Command, bjson)]
                    print_tokens(tokens, self.token_style)
                    print('\n')
            except Exception as e:
                print("Could not find transaction with id %s " % item)
                print("Please specify a tx hash like 'db55b4d97cf99db6826967ef4318c2993852dff3e79ec446103f141c716227f6'")
        else:
            print("please specify a tx hash")

    def show_account_state(self, args):
        item = get_arg(args)

        if item is not None:
            account = Blockchain.Default().GetAccountState(item, print_all_accounts=True)

            if account is not None:
                bjson = json.dumps(account.ToJson(), indent=4)
                tokens = [(Token.Number, bjson)]
                print_tokens(tokens, self.token_style)
                print('\n')
            else:
                print("account %s not found" % item)
        else:
            print("please specify an account address")

    def show_asset_state(self, args):
        item = get_arg(args)

        if item is not None:

            if item == 'search':
                query = get_arg(args, 1)
                results = Blockchain.Default().SearchAssetState(query)
                print("Found %s results for %s " % (len(results), query))
                for asset in results:
                    bjson = json.dumps(asset.ToJson(), indent=4)
                    tokens = [(Token.Number, bjson)]
                    print_tokens(tokens, self.token_style)
                    print('\n')

                return

            asset = Blockchain.Default().GetAssetState(item)

            if asset is not None:
                bjson = json.dumps(asset.ToJson(), indent=4)
                tokens = [(Token.Number, bjson)]
                print_tokens(tokens, self.token_style)
                print('\n')
            else:
                print("asset %s not found" % item)
        else:
            print("please specify an asset hash")

    def show_contract_state(self, args):
        item = get_arg(args)

        if item is not None:

            if item.lower() == 'all':
                contracts = Blockchain.Default().ShowAllContracts()
                print("contracts: %s " % contracts)
            elif item.lower() == 'search':
                query = get_arg(args, 1)
                if query:

                    contracts = Blockchain.Default().SearchContracts(query=query)
                    print("Found %s results for %s " % (len(contracts), query))
                    for contract in contracts:
                        bjson = json.dumps(contract.ToJson(), indent=4)
                        tokens = [(Token.Number, bjson)]
                        print_tokens(tokens, self.token_style)
                        print('\n')
                else:
                    print("Please specify a search query")
            else:
                contract = Blockchain.Default().GetContract(item)

                if contract is not None:
                    bjson = json.dumps(contract.ToJson(), indent=4)
                    tokens = [(Token.Number, bjson)]
                    print_tokens(tokens, self.token_style)
                    print('\n')
        else:
            print("please specify a contract")

    def load_smart_contract(self, args):

        if not self.Wallet:
            print("please open wallet")
            return

        function_code = LoadContract(args[1:])

        if function_code:

            contract_script = GatherContractDetails(function_code, self)

            if contract_script is not None:

                tx, fee, results, num_ops = test_invoke(contract_script, self.Wallet, [])

                if tx is not None and results is not None:
                    self._invoke_test_tx = tx
                    self._invoke_test_tx_fee = fee
                    print("\n-------------------------------------------------------------------------------------------------------------------------------------")
                    print("Test deploy invoke successful")
                    print("Total operations executed: %s " % num_ops)
                    print("Results %s " % [str(item) for item in results])
                    print("Deploy Invoke TX gas cost: %s " % (tx.Gas.value / Fixed8.D))
                    print("Deploy Invoke TX Fee: %s " % (fee.value / Fixed8.D))
                    print("-------------------------------------------------------------------------------------------------------------------------------------\n")
                    print("You may now deploy this contract on the blockchain by using the 'invoke' command with no arguments or type 'cancel' to cancel deploy\n")
                    return
                else:
                    print("test ivoke failed")
                    print("tx is, results are %s %s " % (tx, results))
                    return

    def do_request_withdraw(self, args):
        """
        withdraw_request {CONTRACT_ADDR} {ASSET} {TO_ADDR} {AMOUNT}
        """

        RequestWithdraw(self, self.Wallet, args)

    def do_withdraw_from(self, args):
        """
        withdraw {CONTRACT_ADDR} {ASSET} {TO_ADDR} {AMOUNT}
        """

        RedeemWithdraw(self, self.Wallet, args)

    def test_invoke_contract(self, args):
        self._invoke_test_tx = None
        self._invoke_test_tx_fee = None

        if not self.Wallet:
            print("please open a wallet")
            return

        if args and len(args) > 0:
            tx, fee, results, num_ops = TestInvokeContract(self.Wallet, args)

            if tx is not None and results is not None:
                self._invoke_test_tx = tx
                self._invoke_test_tx_fee = fee
                print("\n-------------------------------------------------------------------------------------------------------------------------------------")
                print("Test invoke successful")
                print("Total operations: %s " % num_ops)
                print("Results %s " % [str(item) for item in results])
                print("Invoke TX gas cost: %s " % (tx.Gas.value / Fixed8.D))
                print("Invoke TX Fee: %s " % (fee.value / Fixed8.D))
                print("-------------------------------------------------------------------------------------------------------------------------------------\n")
                print("You may now invoke this on the blockchain by using the 'invoke' command with no arguments or type 'cancel' to cancel invoke\n")
                return
            else:
                print("Error testing contract invoke")
                return

        print("please specify a contract to invoke")

    def invoke_contract(self, args):

        if not self._invoke_test_tx:
            print("Please test your invoke before deploying it with the 'testinvoke {contracthash} *args' command")
            return

        result = InvokeContract(self.Wallet, self._invoke_test_tx, self._invoke_test_tx_fee)

        self._invoke_test_tx = None
        self._invoke_test_tx_fee = None
        return

    def cancel_operations(self):
        self._invoke_test_tx = None
        self._invoke_test_tx_fee = None
        self._invoke_withdraw_tx_fee = None
        self._invoke_withdraw_tx = None
        print("Operation cancelled")
        return

    def show_mem(self):
        total = resource.getrusage(resource.RUSAGE_SELF).ru_maxrss
        totalmb = total / 1000000
        out = "Total: %s MB\n" % totalmb
        out += "total buffers %s\n" % StreamManager.TotalBuffers()
        print_tokens([(Token.Number, out)], self.token_style)

    def configure(self, args):
        what = get_arg(args)

        if what == 'log' or what == 'logs':
            c1 = get_arg(args, 1).lower()
            if c1 is not None:
                if c1 == 'on' or c1 == '1':
                    print("turning on logging")
                    logger = logging.getLogger()
                    logger.setLevel(logging.DEBUG)
                if c1 == 'off' or c1 == '0':
                    print("turning off logging")
                    logger = logging.getLogger()
                    logger.setLevel(logging.ERROR)

            else:
                print("cannot configure log.  Please specify on or off")
        else:
            print("cannot configure %s " % what)
            print("Try 'config log on/off'")

    def parse_result(self, result):
        if len(result):
            commandParts = [s for s in result.split()]
            return commandParts[0], commandParts[1:]
        return None, None

    def run(self):

        dbloop = task.LoopingCall(Blockchain.Default().PersistBlocks)
        dbloop.start(.1)

        Blockchain.Default().PersistBlocks()

        tokens = [(Token.Neo, 'NEO'), (Token.Default, ' cli. Type '),
                  (Token.Command, "'help' "), (Token.Default, 'to get started')]
        print_tokens(tokens, self.token_style)
        print("\n")

        while self.go_on:

            if self._gathered_passwords and len(self._gathered_passwords) == self._num_passwords_req:
                self._gathering_password = False
                self._gather_password_action()

            if self._gathering_password:
                result = prompt("password> ", is_password=True)

            else:
                try:
                    result = prompt("neo> ",
                                    completer=self.get_completer(),
                                    history=self.history,
                                    get_bottom_toolbar_tokens=self.get_bottom_toolbar,
                                    style=self.token_style,
                                    refresh_interval=.5)
                except EOFError:
                    # Control-D pressed: quit
                    return self.quit()
                except KeyboardInterrupt:
                    # Control-C pressed: do nothing
                    continue

            if self._gathering_password:
                self._gathered_passwords.append(result)

            else:

                try:
                    command, arguments = self.parse_result(result)

                    if command is not None and len(command) > 0:
                        command = command.lower()

                        if command == 'quit' or command == 'exit':
                            self.quit()
                        elif command == 'help':
                            self.help()
                        elif command == 'create':
                            self.do_create(arguments)
                        elif command == 'open':
                            self.do_open(arguments)
                        elif command == 'build':
                            self.do_build(arguments)
                        elif command == 'load_run':
                            self.do_load_n_run(arguments)
                        elif command == 'import':
                            self.do_import(arguments)
                        elif command == 'export':
                            self.do_export(arguments)
                        elif command == 'wallet':
                            self.show_wallet(arguments)
                        elif command == 'send':
                            self.do_send(arguments)
                        elif command == 'sign':
                            self.do_sign(arguments)
                        elif command == 'block':
                            self.show_block(arguments)
                        elif command == 'tx':
                            self.show_tx(arguments)
                        elif command == 'header':
                            self.show_header(arguments)
                        elif command == 'account':
                            self.show_account_state(arguments)
                        elif command == 'asset':
                            self.show_asset_state(arguments)
                        elif command == 'contract':
                            self.show_contract_state(arguments)
                        elif command == 'invoke':
                            self.invoke_contract(arguments)
                        elif command == 'testinvoke':
                            self.test_invoke_contract(arguments)
                        elif command == 'withdraw_request':
                            self.do_request_withdraw(arguments)
                        elif command == 'withdraw':
                            self.do_withdraw_from(arguments)
                        elif command == 'cancel':
                            self.cancel_operations()
                        elif command == 'mem':
                            self.show_mem()
                        elif command == 'nodes' or command == 'node':
                            self.show_nodes()
                        elif command == 'state':
                            self.show_state()
                        elif command == 'config':
                            self.configure(arguments)
                        elif command is None:
                            print('please specify a command')
                        else:
                            print("command %s not found" % command)

                except Exception as e:

                    print("could not execute command: %s " % e)
                    traceback.print_stack()
                    traceback.print_exc()


if __name__ == "__main__":
    parser = argparse.ArgumentParser()
    parser.add_argument("-m", "--mainnet", action="store_true", default=False,
                        help="use MainNet instead of the default TestNet")
    parser.add_argument("-c", "--config", action="store", help="Use a specific config file")
    args = parser.parse_args()

    if args.mainnet and args.config:
        print("Cannot use bot --config and --mainnet parameters, please use only one.")
        exit(1)

    # Setup depending on command line arguments. By default, the testnet settings are already loaded.
    if args.config:
        settings.setup(args.config)
    elif args.mainnet:
        settings.setup_mainnet()

    # Instantiate the blockchain and subscribe to notifications
    blockchain = LevelDBBlockchain(settings.LEVELDB_PATH)
    Blockchain.RegisterBlockchain(blockchain)
    SubscribeNotifications()

    # Start the prompt interface
    cli = PromptInterface()

    # Run
    reactor.suggestThreadPoolSize(15)
    reactor.callInThread(cli.run)
    NodeLeader.Instance().Start()
    reactor.run()<|MERGE_RESOLUTION|>--- conflicted
+++ resolved
@@ -25,12 +25,7 @@
 from neo.Prompt.Notify import SubscribeNotifications
 from neo.Settings import settings
 from neo.Fixed8 import Fixed8
-<<<<<<< HEAD
-=======
-from neo.UInt160 import UInt160
-from neo.UInt256 import UInt256
-import traceback
->>>>>>> 1407f60f
+
 
 from twisted.internet import reactor, task
 
