--- conflicted
+++ resolved
@@ -135,17 +135,10 @@
     def get_bottom_toolbar(self, cli=None):
         out = []
         try:
-<<<<<<< HEAD
             out =[(Token.Command, '[%s] Progress: ' % settings.net_name),
                     (Token.Number, str(Blockchain.Default().Height)),
                     (Token.Neo, '/'),
                     (Token.Number, str(Blockchain.Default().HeaderHeight))]
-=======
-            out = [(Token.Command, '%s Progress: ' % net),
-                   (Token.Number, str(Blockchain.Default().Height)),
-                   (Token.Neo, '/'),
-                   (Token.Number, str(Blockchain.Default().HeaderHeight))]
->>>>>>> 0377096c
         except Exception as e:
             pass
 
