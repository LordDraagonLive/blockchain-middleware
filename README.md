--- conflicted
+++ resolved
@@ -157,8 +157,7 @@
 neo>
 ```
 
-<<<<<<< HEAD
-=======
+
 #### Available Wallet commands
 
 ```
@@ -174,7 +173,6 @@
 ```
 
 
->>>>>>> fa5ce0b0
 #### Extra notes
 On OSX, if you would like to run the process in the background, even when your computer is sleeping, you can use the built in `caffeinate` command
 
