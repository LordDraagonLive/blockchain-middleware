--- conflicted
+++ resolved
@@ -1,14 +1,11 @@
+from twisted.internet.protocol import Protocol
+from twisted.internet import reactor,task
 import json
 import time
 import binascii
-import random
+from autologging import logged
+
 import pprint
-from autologging import logged
-
-from twisted.internet.protocol import Protocol
-from twisted.internet import reactor,task
-
-from neo import Settings
 from neo.Core.Block import Block
 from neo.Core.Blockchain import Blockchain as BC
 from neo.Network.Message import Message,ChecksumException
@@ -25,30 +22,37 @@
 from .Payloads.VersionPayload import VersionPayload
 from .InventoryType import InventoryType
 
+import random
+
+from neo import Settings
+
 @logged
 class NeoNode(Protocol):
 
     Version = None
+
     leader = None
 
     def __init__(self):
+
         from neo.Network.NodeLeader import NodeLeader
 
-        self.leader = NodeLeader.Instance()
+        self.leader =NodeLeader.Instance()
         self.nodeid = self.leader.NodeId
-        self.remote_nodeid = random.randint(1294967200, 4294967200)
+        self.remote_nodeid = random.randint(1294967200,4294967200)
         self.endpoint = ''
         self.buffer_in = bytearray()
         self.pm = None
         self.reset_counter = False
-        self.myblockrequests = set()
+        self.myblockrequests=set()
         self.bytes_in = 0
         self.bytes_out = 0
-        
+
         self.host = None
         self.port = None
 
         self.Log("CREATED NEO NODE!!!!!!!!! %s " % self.remote_nodeid)
+
 
 
     def Disconnect(self):
@@ -65,17 +69,21 @@
     def IOStats(self):
         biM = self.bytes_in / 1000000 #megabyes
         boM = self.bytes_out / 1000000
+
         return "%s MB in / %s MB out" % (biM, boM)
 
     def connectionMade(self):
         self.endpoint = self.transport.getPeer()
         self.host = self.endpoint.host
         self.port = int(self.endpoint.port)
+
         self.leader.AddConnectedPeer(self)
+
         self.Log("Connection from %s" % self.endpoint)
 
 
     def connectionLost(self, reason=None):
+
 #        self.buffer_in = None
 #        self.pm = None
 
@@ -100,25 +108,25 @@
 
         self.myblockrequests = set()
 
-<<<<<<< HEAD
-=======
 
     def dataReceived(self, data):
->>>>>>> 931a9957
-
-    def dataReceived(self, data):
+
         self.bytes_in += (len(data))
+
         self.buffer_in = self.buffer_in + data
+
         self.CheckDataReceived()
-
 
 #    @profile
     def CheckDataReceived(self):
+
         if len(self.buffer_in) >= 24:
+
             mstart = self.buffer_in[:24]
             ms = StreamManager.GetStream(mstart)
             reader = BinaryReader(ms)
-            
+
+
             try:
                 m = Message()
                 m.Magic =reader.ReadUInt32()
@@ -131,7 +139,7 @@
             finally:
                 StreamManager.ReleaseStream(ms)
                 del reader
-                
+
             try:
                 #make this threadsafe
 #                reactor.callFromThread(self.CheckMessageData)
@@ -141,8 +149,7 @@
                 self.Disconnect()
 
     def CheckMessageData(self):
-        if not self.pm: 
-            return
+        if not self.pm: return
 
         currentlength = len(self.buffer_in)
         messageExpectedLength = 24 + self.pm.Length
@@ -166,8 +173,8 @@
         else:
             self.reset_counter = True
 
-
     def MessageReceived(self, m):
+
 #        self.Log("Messagereceived and processed ...: %s " % m.Command)
 
         if m.Command == 'verack':
@@ -193,7 +200,6 @@
         self.AskForMoreBlocks()
 #        self.RequestPeerInfo()
 
-
     def AskForMoreHeaders(self):
         self.Log("asking for more headers...")
         get_headers_message = Message("getheaders", GetBlocksPayload(hash_start=[BC.Default().CurrentHeaderHash]))
@@ -203,28 +209,18 @@
     def AskForMoreBlocks(self):
         reactor.callInThread(self.DoAskForMoreBlocks)
 
-
     def DoAskForMoreBlocks(self):
+
         hashes = []
         hashstart = BC.Default().Height + 1
-<<<<<<< HEAD
-        print(BC.Default().BlockSearchTries)
-        #print(BC.Default().BlockRequest)
-=======
         current_header_height = BC.Default().HeaderHeight
 
         do_go_ahead = False
->>>>>>> 931a9957
         if BC.Default().BlockSearchTries > 400 and len(BC.Default().BlockRequests) > 0:
             do_go_ahead = True
 
-<<<<<<< HEAD
-        first = None
-        while hashstart < BC.Default().HeaderHeight and len(hashes) < self.leader.BREQPART:
-=======
         first=None
         while hashstart < current_header_height and len(hashes) < self.leader.BREQPART:
->>>>>>> 931a9957
             hash = BC.Default().GetHeaderHash(hashstart)
             if not do_go_ahead:
                 if hash is not None and not hash in BC.Default().BlockRequests and not hash in self.myblockrequests:
@@ -253,18 +249,20 @@
             self.AskForMoreHeaders()
             reactor.callLater(20, self.DoAskForMoreBlocks)
 
-
     def RequestPeerInfo(self):
         self.SendSerializedMessage(Message('getaddr'))
 
-
     def HandlePeerInfoReceived(self, payload):
+
         addrs = IOHelper.AsSerializableWithType(payload,'neo.Network.Payloads.AddrPayload.AddrPayload')
+
         for nawt in addrs.NetworkAddressesWithTime:
             self.leader.RemoteNodePeerReceived(nawt.Address, nawt.Port)
 
 
     def SendPeerInfo(self):
+
+
 #        self.Log("SENDING PEER INFO %s " % self)
 
 #        peerlist = []
@@ -278,7 +276,6 @@
 #       dont send peer info now
         pass
 
-
     def SendVersion(self):
         m = Message("version", VersionPayload(Settings.NODE_PORT, self.nodeid, Settings.VERSION_NAME))
         self.SendSerializedMessage(m)
@@ -290,19 +287,18 @@
         self.Log("Remote version %s " % vars(self.Version))
         self.SendVersion()
 
-
     def HandleVerack(self):
         m = Message('verack')
         self.SendSerializedMessage(m)
         self.ProtocolReady()
 
-
     def HandleInvMessage(self, payload):
+
         inventory = IOHelper.AsSerializableWithType(payload, 'neo.Network.Payloads.InvPayload.InvPayload')
+
 #        print("handle inv %s " % inventory.Type)
 #        if inventory.Type == InventoryType.Block:
 #            print("handle block ?...")
-
 
     def SendSerializedMessage(self, message):
         ba = Helper.ToArray(message)
@@ -312,11 +308,7 @@
 
 
     def HandleBlockHeadersReceived(self, inventory):
-<<<<<<< HEAD
-        self.leader.is_requesting_headers = False
-=======
-
->>>>>>> 931a9957
+
         inventory = IOHelper.AsSerializableWithType(inventory, 'neo.Network.Payloads.HeadersPayload.HeadersPayload')
 
         BC.Default().AddHeaders(inventory.Headers)
@@ -324,9 +316,10 @@
         if BC.Default().HeaderHeight < self.Version.StartHeight:
             self.AskForMoreHeaders()
 
-
     def HandleBlockReceived(self, inventory):
+
         block = IOHelper.AsSerializableWithType(inventory, 'neo.Core.Block.Block')
+
         blockhash =  block.Hash.ToBytes()
 
         if blockhash in BC.Default().BlockRequests:
@@ -335,6 +328,7 @@
             self.myblockrequests.remove(blockhash)
 
         self.leader.InventoryReceived(block)
+
         if len(self.myblockrequests) < self.leader.NREQMAX:
 #            reactor.callLater(2, self.DoAskForMoreBlocks)
             self.DoAskForMoreBlocks()
@@ -343,8 +337,5 @@
     def HandleBlockReset(self, hash):
         self.myblockrequests = []
 
-
     def Log(self, msg):
-        logmsg = "%s - %s" % (self.endpoint, msg)
-        self.__log.debug(logmsg)
-        +        self.__log.debug("%s - %s" % (self.endpoint, msg))