--- conflicted
+++ resolved
@@ -1,13 +1,5 @@
 #!/usr/bin/env python
-import traceback
-import binascii
-import json
-
-from Crypto import Random
-from autologging import logged
-from playhouse.migrate import *
-
-import binascii
+
 from neo.Wallets.Wallet import Wallet
 from neo.Wallets.Coin import Coin as WalletCoin
 from neo.SmartContract.Contract import Contract as WalletContract
@@ -16,29 +8,23 @@
 from neo.Core.CoinReference import CoinReference
 from neo.Core.TX.Transaction import TransactionOutput
 from neo.Core.TX.Transaction import Transaction as CoreTransaction
-from neo.Core.State.AssetState import AssetState
 from neo.Wallets.KeyPair import KeyPair as WalletKeyPair
 from neo.Wallets.NEP5Token import NEP5Token as WalletNEP5Token
 from neo.Cryptography.Crypto import Crypto
 from neo.UInt160 import UInt160
 from neo.Fixed8 import Fixed8
 from neo.UInt256 import UInt256
-<<<<<<< HEAD
 from neo.Wallets.Coin import CoinState
-=======
-from .PWDatabase import PWDatabase
->>>>>>> 2e4586fc
 from neo.Implementations.Wallets.peewee.Models import Account, Address, Coin, \
     Contract, Key, Transaction, \
     TransactionInfo, NEP5Token
 
-<<<<<<< HEAD
+
 from .PWDatabase import PWDatabase
-=======
 from autologging import logged
-from playhouse.migrate import *
-from neo.Wallets.Coin import CoinState
->>>>>>> 2e4586fc
+from playhouse.migrate import SqliteMigrator, BooleanField, migrate
+
+import binascii
 
 
 @logged
