from prompt_toolkit import prompt
import traceback

from neo.Core.Blockchain import Blockchain
from neo.Fixed8 import Fixed8
from neo.Core.TX.Transaction import TransactionOutput,ContractTransaction
from neo.Core.TX.InvocationTransaction import InvocationTransaction
from neo.SmartContract.ContractParameterContext import ContractParametersContext
from neo.Network.NodeLeader import NodeLeader
from neo.Prompt.Utils import parse_param,get_arg,get_from_addr
from neo.Wallets.Coin import CoinState
import json
from neo.Core.TX.TransactionAttribute import TransactionAttribute,TransactionAttributeUsage
import pdb

def construct_and_send(prompter, wallet, arguments):
    try:
        if not wallet:
            print("please open a wallet")
            return
        if len(arguments) < 3:
            print("Not enough arguments")
            return


        arguments, from_address = get_from_addr(arguments)

        to_send = get_arg(arguments)
        address_to = get_arg(arguments, 1)
        amount = get_arg(arguments, 2)


        assetId = None

        if to_send.lower() == 'neo':
            assetId = Blockchain.Default().SystemShare().Hash
        elif to_send.lower() == 'gas':
            assetId = Blockchain.Default().SystemCoin().Hash
        elif Blockchain.Default().GetAssetState(to_send):
            assetId = Blockchain.Default().GetAssetState(to_send).AssetId

        scripthash_to = wallet.ToScriptHash(address_to)
        if scripthash_to is None:
            print("invalid address")
            return

        scripthash_from = None

        if from_address is not None:
            scripthash_from = wallet.ToScriptHash(from_address)

        f8amount = Fixed8.TryParse(amount)
        if f8amount is None:
            print("invalid amount format")
            return

        if f8amount.value % pow(10, 8 - Blockchain.Default().GetAssetState(assetId.ToBytes()).Precision) != 0:
            print("incorrect amount precision")
            return

        fee = Fixed8.Zero()
        if get_arg(arguments, 3):
            fee = Fixed8.TryParse(get_arg(arguments, 3))

        output = TransactionOutput(AssetId=assetId, Value=f8amount, script_hash=scripthash_to)
        tx = ContractTransaction(outputs=[output])

        ttx = wallet.MakeTransaction(tx=tx,
                                     change_address=None,
                                     fee=fee,
                                     from_addr=scripthash_from)

        if ttx is None:
            print("insufficient funds")
            return

        passwd = prompt("[Password]> ", is_password=True)

        if not wallet.ValidatePassword(passwd):
            print("incorrect password")
            return

        standard_contract = wallet.GetStandardAddress()
<<<<<<< HEAD
        print("STANDard contract... %s " % standard_contract.Data)
        data = standard_contract.Data
        tx.Attributes = [TransactionAttribute(usage=TransactionAttributeUsage.Script,
                                              data=data)]
=======

        if scripthash_from is not None:
            signer_contract = wallet.GetContract(scripthash_from)
        else:
            signer_contract = wallet.GetContract(standard_contract)

        if signer_contract.IsMultiSigContract == False:

            data = standard_contract.Data
            tx.Attributes = [TransactionAttribute(usage=TransactionAttributeUsage.Script,
                                               data=data)]
>>>>>>> aae08997


        context = ContractParametersContext(tx)
        wallet.Sign(context)

        if context.Completed:

            tx.scripts = context.GetScripts()


            wallet.SaveTransaction(tx)

            print("will send tx: %s " % json.dumps(tx.ToJson(),indent=4))

            relayed = NodeLeader.Instance().Relay(tx)

            if relayed:
                print("Relayed Tx: %s " % tx.Hash.ToString())
            else:

                print("Could not relay tx %s " % tx.Hash.ToString())

        else:
            print ("Transaction initiated, but the signature is incomplete")
            print(json.dumps(context.ToJson(), separators=(',',':')))
            return





    except Exception as e:
        print("could not send: %s " % e)
        traceback.print_stack()
        traceback.print_exc()
<<<<<<< HEAD
=======


def construct_contract_withdrawal(prompter, wallet, arguments):

    if len(arguments) < 4:
        print("not enough arguments")
        return False

    #AG5xbb6QqHSUgDw8cHdyU73R1xy4qD7WEE neo AdMDZGto3xWozB1HSjjVv27RL3zUM8LzpV 20
    from_address = get_arg(arguments,0)
    to_send = get_arg(arguments,1)
    to_address = get_arg(arguments, 2)
    amount = get_arg(arguments, 3)

    assetId = None

    if to_send.lower() == 'neo':
        assetId = Blockchain.Default().SystemShare().Hash
    elif to_send.lower() == 'gas':
        assetId = Blockchain.Default().SystemCoin().Hash
    elif Blockchain.Default().GetAssetState(to_send):
        assetId = Blockchain.Default().GetAssetState(to_send).AssetId

    scripthash_to = wallet.ToScriptHash(to_address)
    if scripthash_to is None:
        print("invalid address")
        return False

    scripthash_from = wallet.ToScriptHash(from_address)

    f8amount = Fixed8.TryParse(amount)
    if f8amount is None:
        print("invalid amount format")
        return False

    if f8amount.value % pow(10, 8 - Blockchain.Default().GetAssetState(assetId.ToBytes()).Precision) != 0:
        print("incorrect amount precision")
        return False


    withdraw_from_watch_only=0
    #check to see if contract address is in the wallet
    wallet_contract = wallet.GetContract(scripthash_from)

    #if it is not, check to see if it in the wallet watch_addr
    if wallet_contract is None:
        if scripthash_from in wallet._watch_only:
            print("found contract in watch only")
            withdraw_from_watch_only = CoinState.WatchOnly
            wallet_contract = scripthash_from

    if wallet_contract is None:
        print("please add this contract into your wallet before withdrawing from it")
        print("Use import watch_addr {ADDR}, then rebuild your wallet")

        return False

    output = TransactionOutput(AssetId=assetId, Value=f8amount, script_hash=scripthash_to)
    withdraw_tx = InvocationTransaction(outputs=[output])
    withdraw_constructed_tx = wallet.MakeTransaction(tx=withdraw_tx,
                                                     change_address=None,
                                                     fee=  Fixed8.FromDecimal(.001),
                                                     from_addr=scripthash_from,
                                                     use_standard=False,
                                                     watch_only_val=withdraw_from_watch_only)

    if withdraw_constructed_tx is not None:
        return withdraw_constructed_tx


def parse_and_sign(prompter, wallet, jsn):

    try:
        context = ContractParametersContext.FromJson(jsn)
        if context is None:
            print("Failed to parse JSON")
            return

        wallet.Sign(context)

        if context.Completed:

            print("Signature complete, relaying...")

            tx = context.Verifiable
            tx.scripts = context.GetScripts()

            wallet.SaveTransaction(tx)

            print("will send tx: %s " % json.dumps(tx.ToJson(),indent=4))

            relayed = NodeLeader.Instance().Relay(tx)

            if relayed:
                print("Relayed Tx: %s " % tx.Hash.ToString())
            else:
                print("Could not relay tx %s " % tx.Hash.ToString())
            return
        else:
            print ("Transaction initiated, but the signature is incomplete")
            print(json.dumps(context.ToJson(), separators=(',',':')))
            return

    except Exception as e:
        print("could not send: %s " % e)
        traceback.print_stack()
        traceback.print_exc()
>>>>>>> aae08997
<|MERGE_RESOLUTION|>--- conflicted
+++ resolved
@@ -81,12 +81,6 @@
             return
 
         standard_contract = wallet.GetStandardAddress()
-<<<<<<< HEAD
-        print("STANDard contract... %s " % standard_contract.Data)
-        data = standard_contract.Data
-        tx.Attributes = [TransactionAttribute(usage=TransactionAttributeUsage.Script,
-                                              data=data)]
-=======
 
         if scripthash_from is not None:
             signer_contract = wallet.GetContract(scripthash_from)
@@ -98,7 +92,6 @@
             data = standard_contract.Data
             tx.Attributes = [TransactionAttribute(usage=TransactionAttributeUsage.Script,
                                                data=data)]
->>>>>>> aae08997
 
 
         context = ContractParametersContext(tx)
@@ -134,8 +127,6 @@
         print("could not send: %s " % e)
         traceback.print_stack()
         traceback.print_exc()
-<<<<<<< HEAD
-=======
 
 
 def construct_contract_withdrawal(prompter, wallet, arguments):
@@ -144,7 +135,6 @@
         print("not enough arguments")
         return False
 
-    #AG5xbb6QqHSUgDw8cHdyU73R1xy4qD7WEE neo AdMDZGto3xWozB1HSjjVv27RL3zUM8LzpV 20
     from_address = get_arg(arguments,0)
     to_send = get_arg(arguments,1)
     to_address = get_arg(arguments, 2)
@@ -242,5 +232,4 @@
     except Exception as e:
         print("could not send: %s " % e)
         traceback.print_stack()
-        traceback.print_exc()
->>>>>>> aae08997
+        traceback.print_exc()